--- conflicted
+++ resolved
@@ -1,12 +1,11 @@
                                                          -*- coding: utf-8 -*-
-<<<<<<< HEAD
 Changes with Apache Traffic Server 5.0.0
 
   *) [TS-1919] Eliminate CacheLookupHttpConfig. This breaks cluster
    compatibility, so all cluster nodes should be upgraded simultaneously.
-=======
+
+
 Changes with Apache Traffic Server 4.2.0
-
 
   *) [TS-2340] Fix TextLogObject log rolling.
    Author: bettydramit <b13621367396@gmail.com>
@@ -35,7 +34,6 @@
   *) [TS-2712] Explicitly use subdir-objects in automake init.
 
   *) [TS-2309] Allow mod_generator plugin for lighttpd to accept "SI" postfixes.
->>>>>>> b771f6ee
 
 
 Changes with Apache Traffic Server 4.1.0
