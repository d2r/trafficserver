.. Licensed to the Apache Software Foundation (ASF) under one
   or more contributor license agreements.  See the NOTICE file
   distributed with this work for additional information
   regarding copyright ownership.  The ASF licenses this file
   to you under the Apache License, Version 2.0 (the
   "License"); you may not use this file except in compliance
   with the License.  You may obtain a copy of the License at

   http://www.apache.org/licenses/LICENSE-2.0

   Unless required by applicable law or agreed to in writing,
   software distributed under the License is distributed on an
   "AS IS" BASIS, WITHOUT WARRANTIES OR CONDITIONS OF ANY
   KIND, either express or implied.  See the License for the
   specific language governing permissions and limitations
   under the License.

.. include:: ../../common.defs

.. _internal-libraries:

Internal libraries
********************

Here we document various internal libraries whose use is encouraged by |ATS|
development team.

.. toctree::
   :maxdepth: 1

   TextView.en
   MemSpan.en
   scalar.en
   buffer-writer.en
<<<<<<< HEAD
   MemArena.en
   AcidPtr.en
   Extendible.en
=======
   intrusive-list.en
   MemArena.en
>>>>>>> 37aa9fef
<|MERGE_RESOLUTION|>--- conflicted
+++ resolved
@@ -32,11 +32,7 @@
    MemSpan.en
    scalar.en
    buffer-writer.en
-<<<<<<< HEAD
+   intrusive-list.en
    MemArena.en
    AcidPtr.en
-   Extendible.en
-=======
-   intrusive-list.en
-   MemArena.en
->>>>>>> 37aa9fef
+   Extendible.en